--- conflicted
+++ resolved
@@ -1,5 +1,4 @@
 import os
-
 import cv2
 import insightface
 import core.globals
@@ -21,38 +20,26 @@
     for frame_path in frame_paths:
         frame = cv2.imread(frame_path)
         try:
-<<<<<<< HEAD
             if core.globals.all_faces:
                 all_faces = get_all_faces(frame)
                 result = frame
                 for singleFace in all_faces:
                     if singleFace:
-                        result = face_swapper.get(result, singleFace, source_face, paste_back=True)
+                        result = get_face_swapper().get(result, singleFace, source_face, paste_back=True)
                         print('.', end='', flush=True)
                     else:
                         print('S', end='', flush=True)
-                if result is not None:
-                    cv2.imwrite(frame_path, result)
+                cv2.imwrite(frame_path, result)
             else:
                 face = get_face(frame)
                 if face:
-                    result = face_swapper.get(frame, face, source_face, paste_back=True)
+                    result = get_face_swapper().get(frame, face, source_face, paste_back=True)
                     cv2.imwrite(frame_path, result)
                     print('.', end='', flush=True)
                 else:
                     print('S', end='', flush=True)
 
         except Exception as e:
-=======
-            face = get_face(frame)
-            if face:
-                result = get_face_swapper().get(frame, face, source_face, paste_back=True)
-                cv2.imwrite(frame_path, result)
-                print('.', end='', flush=True)
-            else:
-                print('S', end='', flush=True)
-        except Exception:
->>>>>>> f9a2e1d1
             print('E', end='', flush=True)
             pass
 
