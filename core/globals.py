<<<<<<< HEAD
import onnxruntime

use_gpu = False
providers = onnxruntime.get_available_providers()
all_faces = False
=======
import onnxruntime

use_gpu = False
providers = onnxruntime.get_available_providers()

if 'TensorrtExecutionProvider' in providers:
    providers.remove('TensorrtExecutionProvider')
>>>>>>> f9a2e1d1
<|MERGE_RESOLUTION|>--- conflicted
+++ resolved
@@ -1,15 +1,8 @@
-<<<<<<< HEAD
 import onnxruntime
 
 use_gpu = False
 providers = onnxruntime.get_available_providers()
 all_faces = False
-=======
-import onnxruntime
-
-use_gpu = False
-providers = onnxruntime.get_available_providers()
 
 if 'TensorrtExecutionProvider' in providers:
-    providers.remove('TensorrtExecutionProvider')
->>>>>>> f9a2e1d1
+    providers.remove('TensorrtExecutionProvider')